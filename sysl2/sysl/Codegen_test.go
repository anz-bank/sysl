--- conflicted
+++ resolved
@@ -17,7 +17,7 @@
 func TestGenerateCode(t *testing.T) {
 	t.Parallel()
 
-	output, err := GenerateCodeWithParams(t, ".", "tests/model.sysl", ".", "tests/test.gen.sysl",
+	output, err := GenerateCodeWithParams(".", "tests/model.sysl", ".", "tests/test.gen.sysl",
 		"tests/test.gen.g", "javaFile")
 	require.NoError(t, err)
 	root := output[0].output
@@ -57,7 +57,7 @@
 func TestGenerateCodeNoComment(t *testing.T) {
 	t.Parallel()
 
-	output, err := GenerateCodeWithParams(t, ".", "tests/model.sysl", ".", "tests/test.gen_no_comment.sysl",
+	output, err := GenerateCodeWithParams(".", "tests/model.sysl", ".", "tests/test.gen_no_comment.sysl",
 		"tests/test.gen.g", "javaFile")
 	require.NoError(t, err)
 	assert.Len(t, output, 1)
@@ -88,7 +88,7 @@
 func TestGenerateCodeNoPackage(t *testing.T) {
 	t.Parallel()
 
-	output, err := GenerateCodeWithParams(t, ".", "tests/model.sysl", ".", "tests/test.gen_no_package.sysl",
+	output, err := GenerateCodeWithParams(".", "tests/model.sysl", ".", "tests/test.gen_no_package.sysl",
 		"tests/test.gen.g", "javaFile")
 	require.NoError(t, err)
 	root := output[0].output
@@ -98,7 +98,7 @@
 func TestGenerateCodeMultipleAnnotations(t *testing.T) {
 	t.Parallel()
 
-	output, err := GenerateCodeWithParams(t, ".", "tests/model.sysl", ".", "tests/test.gen_multiple_annotations.sysl",
+	output, err := GenerateCodeWithParams(".", "tests/model.sysl", ".", "tests/test.gen_multiple_annotations.sysl",
 		"tests/test.gen.g", "javaFile")
 	require.NoError(t, err)
 	root := output[0].output
@@ -108,7 +108,7 @@
 func TestGenerateCodePerType(t *testing.T) {
 	t.Parallel()
 
-	output, err := GenerateCodeWithParams(t, ".", "tests/model.sysl", ".", "tests/multiple_file.gen.sysl",
+	output, err := GenerateCodeWithParams(".", "tests/model.sysl", ".", "tests/multiple_file.gen.sysl",
 		"tests/test.gen.g", "javaFile")
 	require.NoError(t, err)
 	assert.Len(t, output, 1)
@@ -132,12 +132,8 @@
 
 func TestGenerateCodePutDepPackageAndParamTypeInComment(t *testing.T) {
 	t.Parallel()
-<<<<<<< HEAD
+
 	output, err := GenerateCodeWithParams(".", "tests/model_with_deps.sysl", ".", "tests/xform_with_deps.sysl",
-=======
-
-	output, err := GenerateCodeWithParams(t, ".", "tests/model_with_deps.sysl", ".", "tests/xform_with_deps.sysl",
->>>>>>> b872d801
 		"tests/test.gen.g", "javaFile")
 	require.NoError(t, err)
 	root := output[0].output
@@ -205,7 +201,7 @@
 func TestSerialize(t *testing.T) {
 	t.Parallel()
 
-	output, err := GenerateCodeWithParams(t, ".", "tests/model.sysl", ".", "tests/test.gen.sysl",
+	output, err := GenerateCodeWithParams(".", "tests/model.sysl", ".", "tests/test.gen.sysl",
 		"tests/test.gen.g", "javaFile")
 	require.NoError(t, err)
 	out := new(bytes.Buffer)
@@ -247,9 +243,8 @@
 }
 
 func GenerateCodeWithParams(
-	t *testing.T,
 	rootModel, model, rootTransform, transform, grammar, start string) ([]*CodeGenOutput, error) {
-	_, fs := testutil.WriteToMemOverlayFs(t, "/")
+	_, fs := testutil.WriteToMemOverlayFs("/")
 	return GenerateCodeWithParamsFs(
 		rootModel, model, rootTransform, transform, grammar, start, fs,
 	)
