--- conflicted
+++ resolved
@@ -19,22 +19,13 @@
 // main3 is the real main function. It takes its output streams and command-line
 // arguments as parameters to support testability.
 func main3(args []string) error {
-<<<<<<< HEAD
 	syslCmd := kingpin.New("sysl", "System Modelling Language Toolkit")
 	flagmap := map[string][]string{}
 	textpbParams := configureCmdlineForPb(syslCmd, flagmap)
 	codegenParams := configureCmdlineForCodegen(syslCmd, flagmap)
 	sequenceParams := configureCmdlineForSeqgen(syslCmd, flagmap)
 	intgenParams := configureCmdlineForIntgen(syslCmd, flagmap)
-
-=======
-	sysl := kingpin.New("sysl", "System Modelling Language Toolkit")
-	textpbParams := configureCmdlineForPb(sysl)
-	codegenParams := configureCmdlineForCodegen(sysl)
-	sequenceParams := configureCmdlineForSeqgen(sysl)
-	intgenParams := configureCmdlineForIntgen(sysl)
-	validateParams := validate.ConfigureCmdlineForValidate(sysl)
->>>>>>> 5384cace
+	validateParams := validate.ConfigureCmdlineForValidate(syslCmd)
 	var selectedCommand string
 	var err error
 	syslCmd.Validate(generateAppargValidator(args[1], flagmap))
