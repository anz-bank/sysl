--- conflicted
+++ resolved
@@ -15,11 +15,7 @@
 }
 
 func NewFs(fs afero.Fs, root string) *Fs {
-<<<<<<< HEAD
-	return &Fs{source: syslutil.NewChrootFs(fs, root)}
-=======
-	return &Fs{source: fs, root: root}
->>>>>>> 9613b93c
+	return &Fs{source: syslutil.NewChrootFs(fs, root), root: root}
 }
 
 func (fs *Fs) Open(name string) (afero.File, error) {
@@ -28,8 +24,10 @@
 		return f, nil
 	}
 
-<<<<<<< HEAD
 	if SyslModules {
+		// filepath.Join will strip path elements of ".", so if the root is "."
+		// it will still work as a go module path when prepended with "."
+		name = filepath.Join(fs.root, name)
 		mod, err := Find(name)
 		if err != nil {
 			return nil, err
@@ -40,18 +38,6 @@
 		}
 
 		return syslutil.NewChrootFs(afero.NewOsFs(), mod.Dir).Open(relpath)
-=======
-	// filepath.Join will strip path elements of ".", so if the root is "."
-	// it will still work as a go module path when prepended with "."
-	name = filepath.Join(fs.root, name)
-	mod, err := Find(name)
-	if err != nil {
-		return nil, err
-	}
-	relpath, err := filepath.Rel(mod.Name, name)
-	if err != nil {
-		return nil, err
->>>>>>> 9613b93c
 	}
 
 	return nil, err
