--- conflicted
+++ resolved
@@ -256,7 +256,6 @@
 	return t
 }
 
-<<<<<<< HEAD
 func makeSizeSpec(min uint64, max *uint64) *sizeSpec {
 	switch {
 	case min > 0 && max != nil:
@@ -264,64 +263,6 @@
 			Min:     int(min),
 			Max:     int(*max),
 			MaxType: MaxSpecified,
-=======
-func (l *OpenAPI3Importer) typeFromSchema(name string, schema *openapi3.Schema) Type {
-	if t, found := l.types.Find(name); found {
-		return t
-	}
-	switch schema.Type {
-	case ObjectTypeName, "":
-		t := &StandardType{
-			name:       getSyslSafeEndpoint(name),
-			Properties: FieldList{},
-		}
-		l.intermediateTypes.Add(t)
-		for pname, pschema := range schema.Properties {
-			var fieldType Type
-			if pschema.Value != nil && pschema.Value.Type == ArrayTypeName {
-				if atype := l.typeFromRef(pschema.Value.Items.Ref); atype != nil {
-					fieldType = &Array{Items: atype}
-				} else if atype := l.typeFromRef(pschema.Value.Items.Value.Type); atype != nil {
-					fieldType = &Array{Items: atype}
-				} else if pschema.Value.Items.Value.Type == ObjectTypeName {
-					atype := l.typeFromSchema(name+"_"+getSyslSafeEndpoint(pname), pschema.Value.Items.Value)
-					fieldType = &Array{Items: atype}
-				}
-			}
-			if fieldType == nil {
-				fieldType = l.typeFromSchemaRef(getSyslSafeEndpoint(name)+"_"+getSyslSafeEndpoint(pname), pschema)
-			}
-			f := Field{
-				Name: pname,
-				Type: fieldType,
-			}
-			if !contains(pname, schema.Required) {
-				f.Optional = true
-			}
-			t.Properties = append(t.Properties, f)
-		}
-		sortProperties(t.Properties)
-		if len(t.Properties) == 0 {
-			return l.types.AddAndRet(NewStringAlias(name))
-		}
-		return l.types.AddAndRet(t)
-	case ArrayTypeName:
-		t := &Array{
-			name:  name,
-			Items: l.typeFromSchemaRef(name+"_obj", schema.Items),
-		}
-		if name != "" {
-			return l.types.AddAndRet(t)
-		}
-		return t
-	default:
-		if len(schema.Enum) > 0 {
-			return l.types.AddAndRet(&Enum{name: name})
-		}
-		baseType := mapSwaggerTypeAndFormatToType(schema.Type, schema.Format, l.logger)
-		if t, found := l.types.Find(baseType); found {
-			return t
->>>>>>> 0745dbb6
 		}
 	case min > 0:
 		return &sizeSpec{
@@ -332,7 +273,6 @@
 	return nil
 }
 
-<<<<<<< HEAD
 func (o *openapiv3) buildField(name string, prop *openapi3.SchemaRef) Field {
 	f := Field{Name: name}
 	typeName := typeNameFromSchemaRef(prop)
@@ -395,60 +335,12 @@
 			name:       name,
 			Properties: nil,
 			Attributes: getAttrs(schema),
-=======
-func (l *OpenAPI3Importer) convertEndpoints() []MethodEndpoints {
-	epMap := map[string][]Endpoint{}
-
-	l.initGlobalParams()
-
-	for path, item := range l.spec.Paths {
-		ops := map[string]*openapi3.Operation{
-			"GET":    item.Get,
-			"PUT":    item.Put,
-			"POST":   item.Post,
-			"DELETE": item.Delete,
-			"PATCH":  item.Patch,
-		}
-
-		params := l.buildParams(item.Parameters)
-
-		for method, op := range ops {
-			if op != nil {
-				epMap[method] = append(epMap[method], l.initEndpoint(path, op, params))
-			}
->>>>>>> 0745dbb6
-		}
-
-<<<<<<< HEAD
+		}
+
 		for fname, prop := range schema.Properties {
 			f := o.buildField(fname, prop)
 			f.Optional = !contains(fname, schema.Required)
 			obj.Properties = append(obj.Properties, f)
-=======
-	for key := range epMap {
-		key := key
-		sort.SliceStable(epMap[key], func(i, j int) bool {
-			return strings.Compare(epMap[key][i].Path, epMap[key][j].Path) < 0
-		})
-	}
-
-	var result []MethodEndpoints
-	for _, method := range methodDisplayOrder {
-		if eps, ok := epMap[method]; ok {
-			syslSafeEps := make([]Endpoint, 0, len(eps))
-			for _, e := range eps {
-				syslSafeEps = append(syslSafeEps, Endpoint{
-					Path:        getSyslSafeEndpoint(e.Path),
-					Description: e.Description,
-					Params:      e.Params,
-					Responses:   e.Responses,
-				})
-			}
-			result = append(result, MethodEndpoints{
-				Method:    method,
-				Endpoints: syslSafeEps,
-			})
->>>>>>> 0745dbb6
 		}
 		if len(obj.Properties) == 0 {
 			return NewStringAlias(name)
@@ -477,24 +369,10 @@
 		"PATCH":  item.Patch,
 	}
 
-<<<<<<< HEAD
 	commonParams := o.buildParams(item.Parameters)
 	for method, op := range ops {
 		if op == nil {
 			continue
-=======
-func (l *OpenAPI3Importer) initEndpoint(path string, op *openapi3.Operation, params Parameters) Endpoint {
-	var responses []Response
-	typePrefix := strings.NewReplacer(
-		"/", "_",
-		"{", "_",
-		"}", "_",
-		"-", "_").Replace(path) + "_"
-	for statusCode, resp := range op.Responses {
-		text := "error"
-		if statusCode[0] == '2' {
-			text = "ok"
->>>>>>> 0745dbb6
 		}
 		me := MethodEndpoints{Method: method}
 		ep := Endpoint{
@@ -512,7 +390,7 @@
 		}
 		typePrefix := convertToSyslSafe(cleanEndpointPath(path)) + "_"
 		for statusCode, resp := range op.Responses {
-			text := statusCode
+			text := "error"
 			if statusCode[0] == '2' {
 				text = "ok"
 			}
@@ -553,7 +431,6 @@
 	return res
 }
 
-<<<<<<< HEAD
 func (o *openapiv3) buildParams(params openapi3.Parameters) Parameters {
 	var out Parameters
 	for _, item := range params {
@@ -571,16 +448,6 @@
 		}
 		p.Optional = !item.Value.Required
 		out.Add(p)
-=======
-func (l *OpenAPI3Importer) initGlobalParams() {
-	l.globalParams = Parameters{
-		items:       map[string]Param{},
-		insertOrder: []string{},
-	}
-	for name, param := range l.spec.Components.Parameters {
-		l.globalParams.items[name] = l.buildParam(param.Value)
-		l.globalParams.insertOrder = append(l.globalParams.insertOrder, name)
->>>>>>> 0745dbb6
 	}
 	return out
 }
@@ -617,37 +484,5 @@
 	if runtime.GOOS == "windows" {
 		return filepath.FromSlash(u.Path[1:])
 	}
-<<<<<<< HEAD
 	return u.Path
-=======
-}
-
-func hasToBeSyslSafe(in string) bool {
-	return strings.ToLower(in) == "query"
-}
-
-func convertToSyslSafe(name string) string {
-	if !strings.ContainsAny(name, "- ") {
-		return name
-	}
-
-	syslSafe := strings.Builder{}
-	toUppercase := false
-	for i := 0; i < len(name); i++ {
-		switch name[i] {
-		case '-':
-			toUppercase = true
-		case ' ':
-			continue
-		default:
-			if toUppercase {
-				syslSafe.WriteString(strings.ToUpper(string(name[i])))
-				toUppercase = false
-			} else {
-				syslSafe.WriteByte(name[i])
-			}
-		}
-	}
-	return syslSafe.String()
->>>>>>> 0745dbb6
 }