package importer

import (
	"bytes"
	"fmt"
	"io/ioutil"
	"net/url"
	"path/filepath"
	"regexp"
	"sort"
	"strings"

	"github.com/getkin/kin-openapi/openapi3"
	"github.com/sirupsen/logrus"
)

const openapiv3DefinitionPrefix = "#/components/schemas/"

func LoadOpenAPIText(args OutputData, text string, logger *logrus.Logger) (out string, err error) {
	swagger, err := openapi3.NewSwaggerLoader().LoadSwaggerFromData([]byte(text))
	if err != nil {
		return "", err
	}
	return importOpenAPI(args, swagger, logger, "")
}

func importOpenAPI(args OutputData,
	swagger *openapi3.Swagger,
	logger *logrus.Logger, basepath string) (out string, err error) {
	l := &loader{
		logger:           logger,
		externalSpecs:    make(map[string]*loader),
		spec:             swagger,
		types:            TypeList{},
		incompletedTypes: TypeList{},
		mode:             args.Mode,
		swaggerRoot:      args.SwaggerRoot,
	}
	l.initTypes()
	endpoints := l.initEndpoints()

	result := &bytes.Buffer{}
	w := newWriter(result, logger)
	if err := w.Write(l.initInfo(args, basepath), l.types, endpoints...); err != nil {
		return "", err
	}
	return result.String(), nil
}

type loader struct {
	logger           *logrus.Logger
	externalSpecs    map[string]*loader
	spec             *openapi3.Swagger
	types            TypeList
	incompletedTypes TypeList
	swaggerRoot      string
	mode             string
	globalParams     Parameters
}

func (l *loader) newLoaderWithExternalSpec(path string, swagger *openapi3.Swagger) {
	l.externalSpecs[path] = &loader{
		logger:        l.logger,
		externalSpecs: make(map[string]*loader),
		spec:          swagger,
		types:         TypeList{},
		mode:          l.mode,
		swaggerRoot:   filepath.Dir(path),
	}
	l.externalSpecs[path].initTypes()
	// external refs are usually found during initEndpoints, this is to find all external refs
	l.externalSpecs[path].initEndpoints()
}

func (l *loader) initInfo(args OutputData, basepath string) SyslInfo {
	info := SyslInfo{
		OutputData:  args,
		Title:       l.spec.Info.Title,
		Description: l.spec.Info.Description,
		OtherFields: []string{},
	}
	values := []string{
		"version", l.spec.Info.Version,
		"termsOfService", l.spec.Info.TermsOfService,
		"basePath", basepath,
	}
	if l.spec.Info.License != nil {
		values = append(values, "license", l.spec.Info.License.Name)
	}
	if len(l.spec.Servers) > 0 {
		u, err := url.Parse(l.spec.Servers[0].URL)
		if err == nil {
			values = append(values, "host", u.Hostname())
		}
	}
	for i := 0; i < len(values); i += 2 {
		key := values[i]
		val := values[i+1]
		if val != "" {
			info.OtherFields = append(info.OtherFields, key, val)
		}
	}
	return info
}

func (l *loader) initTypes() {
	// First init the swagger -> sysl mappings
	var swaggerToSyslMappings = map[string]string{
		"boolean": "bool",
		"date":    "date",
	}
	for swaggerName, syslName := range swaggerToSyslMappings {
		l.types.Add(&ImportedBuiltInAlias{
			name:   swaggerName,
			Target: &SyslBuiltIn{syslName},
		})
	}
	for name, schema := range l.spec.Components.Schemas {
		if _, has := l.types.Find(name); !has {
			_ = l.typeFromSchema(name, schema.Value)
		}
	}
	l.types.Sort()
}

func (l *loader) typeFromRef(path string) Type {
	// matches with external file remote reference
	if regexp.MustCompile(`.(yaml|yml|json)#/`).Match([]byte(path)) {
		if t := l.typeFromRemoteRef(path); t != nil {
			if _, recorded := l.types.Find(t.Name()); !recorded {
				l.types.Add(t)
				l.types.Sort()
			}
			return t
		}
	} else {
		path = strings.TrimPrefix(path, openapiv3DefinitionPrefix)
		if t, has := checkBuiltInTypes(path); has {
			return t
		}
		if t, ok := l.types.Find(path); ok {
			return t
		}
<<<<<<< HEAD
		// add following check in incompleted type to support circular dependency, please refer samples tests-
=======
		// add following check in incompleted type to support circular dependency
>>>>>>> 157d3df4
		if t, ok := l.incompletedTypes.Find(path); ok {
			return t
		}
		if schema, has := l.spec.Components.Schemas[path]; has {
			return l.typeFromSchema(path, schema.Value)
		}
	}

	return nil
}

func (l *loader) typeFromRemoteRef(path string) Type {
	cleaned := strings.Split(path, "#")
	if len(cleaned) != 2 {
		return nil
	}

	refPath, defPath := cleaned[0], openapiv3DefinitionPrefix+strings.TrimPrefix(cleaned[1], "/definitions/")
	if !filepath.IsAbs(refPath) || strings.HasPrefix(refPath, l.swaggerRoot) {
		var err error
		refPath, err = filepath.Abs(filepath.Join(l.swaggerRoot, refPath))
		if err != nil {
			panic(err)
		}
	}

	if externalLoader, fileLoaded := l.externalSpecs[refPath]; fileLoaded {
		return externalLoader.typeFromRef(defPath)
	}

	l.loadExternalSchema(refPath)
	return l.externalSpecs[refPath].typeFromRef(defPath)
}

func (l *loader) loadExternalSchema(path string) {
	l.newLoaderWithExternalSpec(path, l.getOpenapi3(path))
}

func guessYamlType(filename string, data []byte) string {
	for _, check := range []string{ModeSwagger, ModeOpenAPI} {
		if strings.Contains(string(data), check) {
			return check
		}
	}

	return "unknown"
}
func (l *loader) getOpenapi3(path string) *openapi3.Swagger {
	var swagger *openapi3.Swagger
	data, err := ioutil.ReadFile(path)
	if err != nil {
		panic(err)
	}
	mode := guessYamlType(path, data)
	switch mode {
	case ModeSwagger:
		swagger, _, err = convertToOpenapiv3(data)
	case ModeOpenAPI:
		swagger, err = openapi3.NewSwaggerLoader().LoadSwaggerFromData(data)
	default:
		panic("unknown mode: " + mode)
	}
	if err != nil {
		panic(err)
	}
	return swagger
}

func (l *loader) typeFromSchemaRef(name string, ref *openapi3.SchemaRef) Type {
	if ref == nil {
		return nil
	}
	if t := l.typeFromRef(ref.Ref); t != nil {
		return t
	}
	return l.typeFromSchema(name, ref.Value)
}

func sortProperties(props FieldList) {
	sort.SliceStable(props, func(i, j int) bool {
		return strings.Compare(props[i].Name, props[j].Name) < 0
	})
}

func (l *loader) typeFromSchema(name string, schema *openapi3.Schema) Type {
	if t, found := l.types.Find(name); found {
		return t
	}
	switch schema.Type {
	case ObjectTypeName, "":
		t := &StandardType{
			name:       name,
			Properties: FieldList{},
		}
		l.incompletedTypes.Add(t)
		for pname, pschema := range schema.Properties {
			var fieldType Type
			if pschema.Value != nil && pschema.Value.Type == ArrayTypeName {
				if atype := l.typeFromRef(pschema.Value.Items.Ref); atype != nil {
					fieldType = &Array{Items: atype}
				} else if atype := l.typeFromRef(pschema.Value.Items.Value.Type); atype != nil {
					fieldType = &Array{Items: atype}
				} else if pschema.Value.Items.Value.Type == ObjectTypeName {
					atype := l.typeFromSchema(name+"_"+pname, pschema.Value.Items.Value)
					fieldType = &Array{Items: atype}
				}
			}
			if fieldType == nil {
				fieldType = l.typeFromSchemaRef(name+"_"+pname, pschema)
			}
			f := Field{
				Name: pname,
				Type: fieldType,
			}
			if !contains(pname, schema.Required) {
				f.Optional = true
			}
			t.Properties = append(t.Properties, f)
		}
		sortProperties(t.Properties)
		if len(t.Properties) == 0 {
			return l.types.AddAndRet(NewStringAlias(name))
		}
		return l.types.AddAndRet(t)
	case ArrayTypeName:
		t := &Array{
			name:  name,
			Items: l.typeFromSchemaRef(name+"_obj", schema.Items),
		}
		if name != "" {
			return l.types.AddAndRet(t)
		}
		return t
	default:
		if len(schema.Enum) > 0 {
			return l.types.AddAndRet(&Enum{name: name})
		}
		baseType := mapSwaggerTypeAndFormatToType(schema.Type, schema.Format, l.logger)
		if t, found := l.types.Find(baseType); found {
			return t
		}
		if s, has := l.spec.Components.Schemas[schema.Type]; has {
			return l.typeFromSchemaRef(schema.Type, s)
		}

		l.logger.Warnf("unknown schema.Type: %s", schema.Type)
		return l.types.AddAndRet(NewStringAlias(name))
	}
}

func (l *loader) initEndpoints() []MethodEndpoints {
	epMap := map[string][]Endpoint{}

	l.initGlobalParams()

	for path, item := range l.spec.Paths {
		ops := map[string]*openapi3.Operation{
			"GET":    item.Get,
			"PUT":    item.Put,
			"POST":   item.Post,
			"DELETE": item.Delete,
			"PATCH":  item.Patch,
		}

		params := l.buildParams(item.Parameters)

		for method, op := range ops {
			if op != nil {
				epMap[method] = append(epMap[method], l.initEndpoint(path, op, params))
			}
		}
	}

	for key := range epMap {
		key := key
		sort.SliceStable(epMap[key], func(i, j int) bool {
			return strings.Compare(epMap[key][i].Path, epMap[key][j].Path) < 0
		})
	}

	var result []MethodEndpoints
	for _, method := range methodDisplayOrder {
		if eps, ok := epMap[method]; ok {
			syslSafeEps := make([]Endpoint, 0, len(eps))
			for _, e := range eps {
				syslSafeEps = append(syslSafeEps, Endpoint{
					Path:        getSyslSafeEndpoint(e.Path),
					Description: e.Description,
					Params:      e.Params,
					Responses:   e.Responses,
				})
			}
			result = append(result, MethodEndpoints{
				Method:    method,
				Endpoints: syslSafeEps,
			})
		}
	}
	return result
}

func (l *loader) initEndpoint(path string, op *openapi3.Operation, params Parameters) Endpoint {
	var responses []Response
	typePrefix := strings.NewReplacer(
		"/", "_",
		"{", "_",
		"}", "_",
		"-", "_").Replace(path) + "_"
	for statusCode, resp := range op.Responses {
		text := "error"
		if statusCode[0] == '2' {
			text = "ok"
		}
		respType := &StandardType{
			name:       typePrefix + text,
			Properties: FieldList{},
		}
		for mediaType, val := range resp.Value.Content {
			t := l.typeFromSchemaRef("", val.Schema)
			f := Field{
				Name:       t.Name(),
				Attributes: []string{fmt.Sprintf("mediatype=\"%s\"", mediaType)},
				Type:       t,
			}
			respType.Properties = append(respType.Properties, f)
		}
		for name, header := range resp.Value.Headers {
			f := Field{
				Name:       name,
				Attributes: []string{"~header"},
				Type:       l.typeFromSchemaRef("", header.Value.Schema),
			}
			if f.Type == nil {
				f.Type = StringAlias
			}
			respType.Properties = append(respType.Properties, f)
		}

		r := Response{Text: text}
		if len(respType.Properties) > 0 {
			if len(respType.Properties) == 1 && respType.Properties[0].Attributes[0] != "~header" {
				r.Type = respType.Properties[0].Type
			} else {
				sortProperties(respType.Properties)
				l.types.Add(respType)
				r.Type = respType
			}
		}
		responses = append(responses, r)
	}

	res := Endpoint{
		Path:        path,
		Description: op.Description,
		Responses:   responses,
		Params:      params.Extend(l.buildParams(op.Parameters)),
	}

	if op.RequestBody != nil {
		for mediaType, content := range op.RequestBody.Value.Content {
			t := l.typeFromSchemaRef("", content.Schema)
			if _, ok := t.(*SyslBuiltIn); ok && content.Schema != nil && content.Schema.Ref != "" {
				parts := strings.Split(content.Schema.Ref, "/")
				t = l.types.AddAndRet(&Alias{name: parts[len(parts)-1], Target: t})
			}
			p := Param{
				Field: Field{
					Name:       t.Name() + "Request",
					Type:       t,
					Optional:   !op.RequestBody.Value.Required,
					Attributes: []string{fmt.Sprintf("mediatype=\"%s\"", mediaType)},
					SizeSpec:   nil,
				},
				In: "body",
			}
			res.Params.Add(p)
		}
	}
	return res
}

func (l *loader) initGlobalParams() {
	l.globalParams = Parameters{
		items:       map[string]Param{},
		insertOrder: []string{},
	}
	for name, param := range l.spec.Components.Parameters {
		l.globalParams.items[name] = l.buildParam(param.Value)
		l.globalParams.insertOrder = append(l.globalParams.insertOrder, name)
	}
}

func (l *loader) buildParams(params openapi3.Parameters) Parameters {
	out := Parameters{}
	for _, param := range params {
		if param.Ref != "" {
			out.Add(l.globalParams.items[strings.TrimPrefix(param.Ref, "#/components/parameters/")])
		} else {
			out.Add(l.buildParam(param.Value))
		}
	}
	return out
}

func (l *loader) buildParam(p *openapi3.Parameter) Param {
	name := p.Name
	if hasToBeSyslSafe(p.In) {
		name = convertToSyslSafe(name)
	}
	t := l.typeFromSchemaRef(fmt.Sprintf("_param_%s", p.Name), p.Schema)
	return Param{
		Field: Field{
			Name:       name,
			Type:       t,
			Optional:   !p.Required,
			Attributes: nil,
			SizeSpec:   nil,
		},
		In: p.In,
	}
}

func hasToBeSyslSafe(in string) bool {
	return strings.ToLower(in) == "query"
}

func convertToSyslSafe(name string) string {
	if !strings.ContainsAny(name, "- ") {
		return name
	}

	syslSafe := strings.Builder{}
	toUppercase := false
	for i := 0; i < len(name); i++ {
		switch name[i] {
		case '-':
			toUppercase = true
		case ' ':
			continue
		default:
			if toUppercase {
				syslSafe.WriteString(strings.ToUpper(string(name[i])))
				toUppercase = false
			} else {
				syslSafe.WriteByte(name[i])
			}
		}
	}
	return syslSafe.String()
}<|MERGE_RESOLUTION|>--- conflicted
+++ resolved
@@ -141,11 +141,7 @@
 		if t, ok := l.types.Find(path); ok {
 			return t
 		}
-<<<<<<< HEAD
-		// add following check in incompleted type to support circular dependency, please refer samples tests-
-=======
 		// add following check in incompleted type to support circular dependency
->>>>>>> 157d3df4
 		if t, ok := l.incompletedTypes.Find(path); ok {
 			return t
 		}
