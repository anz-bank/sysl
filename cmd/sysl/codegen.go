package main

import (
	"io"
	"sort"
	"strings"

	"github.com/anz-bank/sysl/pkg/cmdutils"
	"github.com/anz-bank/sysl/pkg/mod"

	"github.com/anz-bank/sysl/pkg/ebnfparser"

	"github.com/anz-bank/sysl/pkg/eval"
	"github.com/anz-bank/sysl/pkg/msg"
	"github.com/anz-bank/sysl/pkg/parse"
	sysl "github.com/anz-bank/sysl/pkg/sysl"
	"github.com/anz-bank/sysl/pkg/syslutil"
	"github.com/anz-bank/sysl/pkg/validate"
	"github.com/pkg/errors"
	"github.com/sirupsen/logrus"
	"github.com/spf13/afero"
)

// Node can be string or node
type Node []interface{}

type CodeGenOutput struct {
	filename string
	output   Node
}

/*
params[0] - modelAppName
params[1] - transformAppName
params[2] - depPath
params[3] - viewName
params[4] - basePath
*/
// applyTranformToModel loads applies the transform to input model
func applyTranformToModel(model, transform *sysl.Module, logger *logrus.Logger, params ...string) (*sysl.Value, error) {
	modelApp, has := model.Apps[params[0]]
	if !has {
		var apps []string
		for k := range model.Apps {
			apps = append(apps, k)
		}
		sort.Strings(apps)
		return nil, errors.Errorf("app %s does not exist in model, available Apps: [%s]", params[0], strings.Join(apps, ", "))
	}
	view := transform.Apps[params[1]].Views[params[3]]
	if view == nil {
		return nil, errors.Errorf("Cannot execute missing view: %s, in app %s", params[3], params[1])
	}
	s := eval.Scope{}
	s.AddApp("app", modelApp, logger)
	s.AddModule("module", model, logger)
	s.AddString("depPath", params[2])
	s["basePath"] = eval.MakeValueString(params[4])
	var result *sysl.Value

	if perTypeTransform(view.Param) {
		result = eval.MakeValueList()
		var tNames []string
		for tName := range modelApp.Types {
			tNames = append(tNames, tName)
		}
		sort.Strings(tNames)
		for _, tName := range tNames {
			t := modelApp.Types[tName]
			s["typeName"] = eval.MakeValueString(tName)
			s["type"] = eval.TypeToValue(t)
			eval.AppendItemToValueList(result.GetList(), eval.EvaluateView(transform, params[1], params[3], s))
		}
	} else {
		result = eval.EvaluateView(transform, params[1], params[3], s)
	}

	return result, nil
}

func perTypeTransform(params []*sysl.Param) bool {
	paramMap := make(map[string]struct{})

	for _, p := range params {
		paramMap[p.Name] = struct{}{}
	}

	if _, has := paramMap["app"]; has {
		if _, has := paramMap["type"]; has {
			return true
		}
	} else {
		panic("Expecting at least an app <: sysl.App")
	}
	return false
}

// Serialize serializes node to string
func Serialize(w io.Writer, delim string, node Node) error {
	for _, n := range node {
		switch x := n.(type) {
		case string:
			if _, err := io.WriteString(w, x+delim); err != nil {
				return err
			}
		case Node:
			if err := Serialize(w, delim, x); err != nil {
				return err
			}
		}
	}
	return nil
}

// GenerateCode transform input sysl model to code in the target language described by
// grammar and a sysl transform
func GenerateCode(
	codegenParams *cmdutils.CmdContextParamCodegen,
	model *sysl.Module, modelAppName string,
	fs afero.Fs, logger *logrus.Logger) ([]*CodeGenOutput, error) {
	var codeOutput []*CodeGenOutput
	depPath := codegenParams.DepPath
	basePath := codegenParams.BasePath

	logger.Debugf("root-transform: %s\n", codegenParams.RootTransform)
	logger.Debugf("transform: %s\n", codegenParams.Transform)
	logger.Debugf("dep-path: %s\n", codegenParams.DepPath)
	logger.Debugf("grammar: %s\n", codegenParams.Grammar)
	logger.Debugf("start: %s\n", codegenParams.Start)
	logger.Debugf("basePath: %s\n", codegenParams.BasePath)

<<<<<<< HEAD
	addEssentialAttr(model)

	transformFs := syslutil.NewChrootFs(fs, codegenParams.RootTransform)
=======
	var transformFs afero.Fs
	transformFs = syslutil.NewChrootFs(fs, codegenParams.RootTransform)
	if mod.SyslModules {
		transformFs = mod.NewFs(transformFs)
	}
>>>>>>> 7012b3f5
	tfmParser := parse.NewParser()
	tx, transformAppName, err := parse.LoadAndGetDefaultApp(codegenParams.Transform, transformFs, tfmParser)
	if err != nil {
		return nil, err
	}

	if mod.SyslModules {
		fs = mod.NewFs(fs)
	}
	g, err := ebnfparser.ReadGrammar(fs, codegenParams.Grammar, codegenParams.Start)
	if err != nil {
		return nil, err
	}

	if !codegenParams.DisableValidator {
		grammarSysl, err := validate.LoadGrammar(codegenParams.Grammar, fs)
		if err != nil {
			msg.NewMsg(msg.WarnValidationSkipped, []string{err.Error()}).LogMsg()
		} else {
			validator := validate.NewValidator(grammarSysl, tx.GetApps()[transformAppName], tfmParser)
			validator.Validate(codegenParams.Start, codegenParams.DepPath, codegenParams.BasePath)
			validator.LogMessages()
		}
	}

	fileNames, err := applyTranformToModel(model, tx, logger, modelAppName, transformAppName,
		depPath, "filename", basePath)
	if err != nil {
		return nil, err
	}
	result, err := applyTranformToModel(model, tx, logger, modelAppName, transformAppName,
		depPath, g.Start, basePath)
	if err != nil {
		return nil, err
	}
	switch {
	case fileNames.GetMap() != nil:
		filename := fileNames.GetMap().Items["filename"].GetS()
		logger.Println(filename)

		if result.GetMap() != nil {
			codeOutput = appendCodeOutput(g, result, logger, codeOutput, filename)
		} else if result.GetList() != nil {
			for _, v := range result.GetList().Value {
				codeOutput = appendCodeOutput(g, v, logger, codeOutput, filename)
			}
		}
	case fileNames.GetList() != nil && result.GetList() != nil:
		fileValues := fileNames.GetList().Value
		for i, v := range result.GetList().Value {
			filename := fileValues[i].GetMap().Items["filename"].GetS()
			codeOutput = appendCodeOutput(g, v, logger, codeOutput, filename)
		}
	default:
		panic("Unexpected combination for filenames and transformation results")
	}

	return codeOutput, nil
}

func appendCodeOutput(g *ebnfparser.EbnfGrammar, v *sysl.Value,
	logger *logrus.Logger, codeOutput []*CodeGenOutput, filename string) []*CodeGenOutput {
	r, err := ebnfparser.GenerateOutput(g, v, logger)
	if err != nil {
		return nil
	}
	codeOutput = append(codeOutput, &CodeGenOutput{filename, Node{r}})
	return codeOutput
}

func outputToFiles(output []*CodeGenOutput, fs afero.Fs) error {
	for _, o := range output {
		f, err := fs.Create(o.filename)
		if err != nil {
			return errors.Wrapf(err, "unable to create %q", o.filename)
		}
		logrus.Infoln("Writing file: " + f.Name())
		if err := Serialize(f, " ", o.output); err != nil {
			return errors.Wrapf(err, "error writing to %q", o.filename)
		}
		if err := f.Close(); err != nil {
			return errors.Wrapf(err, "error closing %q", o.filename)
		}
	}
	return nil
}

func addEssentialAttr(model *sysl.Module) {
	for appName, app := range model.GetApps() {
		if app.GetAttrs() == nil {
			app.Attrs = map[string]*sysl.Attribute{}
		}
		if app.GetAttrs()["package"] == nil {
			app.GetAttrs()["package"] = &sysl.Attribute{Attribute: &sysl.Attribute_S{S: appName}}
		}
	}
}<|MERGE_RESOLUTION|>--- conflicted
+++ resolved
@@ -129,17 +129,14 @@
 	logger.Debugf("start: %s\n", codegenParams.Start)
 	logger.Debugf("basePath: %s\n", codegenParams.BasePath)
 
-<<<<<<< HEAD
 	addEssentialAttr(model)
 
-	transformFs := syslutil.NewChrootFs(fs, codegenParams.RootTransform)
-=======
 	var transformFs afero.Fs
 	transformFs = syslutil.NewChrootFs(fs, codegenParams.RootTransform)
 	if mod.SyslModules {
 		transformFs = mod.NewFs(transformFs)
 	}
->>>>>>> 7012b3f5
+
 	tfmParser := parse.NewParser()
 	tx, transformAppName, err := parse.LoadAndGetDefaultApp(codegenParams.Transform, transformFs, tfmParser)
 	if err != nil {
