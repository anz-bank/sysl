--- conflicted
+++ resolved
@@ -3,12 +3,10 @@
 import (
 	"fmt"
 
-<<<<<<< HEAD
 	"github.com/anz-bank/sysl/pkg/config"
-=======
+
 	"github.com/anz-bank/sysl/pkg/cmdutils"
 
->>>>>>> aec4eac4
 	"github.com/anz-bank/sysl/pkg/eval"
 	"github.com/anz-bank/sysl/pkg/syslutil"
 	"github.com/anz-bank/sysl/pkg/validate"
@@ -31,22 +29,15 @@
 	desc := "Generate code, it has 3 required flags config, grammar and transform. If it doesn't set config, "
 	desc += "grammar and transform must be set."
 	cmd := app.Command(p.Name(), desc).Alias("gen")
-	//
+
 	cmd.Flag("config",
 		"config file path to set flags, it can set all runtime flags in the config file").StringVar(&p.config)
-	cmd.Flag("grammar", "path to grammar file").StringVar(&p.grammar)
-	cmd.Flag("transform", "path to transform file from the root transform directory").StringVar(&p.transform)
-	//
-
 	cmd.Flag("root-transform",
 		"sysl root directory for input transform file (default: .)").
-<<<<<<< HEAD
-		Default(".").StringVar(&p.rootTransform)
-=======
 		Default(".").StringVar(&p.RootTransform)
-	cmd.Flag("transform", "path to transform file from the root transform directory").Required().StringVar(&p.Transform)
-	cmd.Flag("grammar", "path to grammar file").Required().StringVar(&p.Grammar)
->>>>>>> aec4eac4
+	cmd.Flag("transform", "path to transform file from the root transform directory").StringVar(&p.Transform)
+	cmd.Flag("grammar", "path to grammar file").StringVar(&p.Grammar)
+
 	cmd.Flag("app-name",
 		"name of the sysl app defined in sysl model."+
 			" if there are multiple apps defined in sysl model,"+
@@ -63,16 +54,11 @@
 	return cmd
 }
 
-<<<<<<< HEAD
-func (p *codegenCmd) Execute(args ExecuteArgs) error {
+func (p *codegenCmd) Execute(args cmdutils.ExecuteArgs) error {
 	err := p.loadFlags()
 	if err != nil {
 		return err
 	}
-
-=======
-func (p *codegenCmd) Execute(args cmdutils.ExecuteArgs) error {
->>>>>>> aec4eac4
 	if p.validateOnly {
 		return validate.DoValidate(validate.Params{
 			RootTransform: p.RootTransform,
@@ -101,7 +87,7 @@
 }
 
 func (p *codegenCmd) loadFlags() error {
-	err := validate.CodeggenRequiredFlags(p.config, p.grammar, p.transform)
+	err := validate.CodeggenRequiredFlags(p.config, p.Grammar, p.Transform)
 	if err != nil {
 		return err
 	}
@@ -112,10 +98,10 @@
 			return fmt.Errorf("failed to read config file %s", p.config)
 		}
 
-		p.transform = syslutil.ResetVal(p.transform, config.Transform)
-		p.grammar = syslutil.ResetVal(p.grammar, config.Grammar)
-		p.depPath = syslutil.ResetVal(p.depPath, config.DepPath)
-		p.basePath = syslutil.ResetVal(p.basePath, config.BasePath)
+		p.Transform = syslutil.ResetVal(p.Transform, config.Transform)
+		p.Grammar = syslutil.ResetVal(p.Grammar, config.Grammar)
+		p.DepPath = syslutil.ResetVal(p.DepPath, config.DepPath)
+		p.BasePath = syslutil.ResetVal(p.BasePath, config.BasePath)
 		p.appName = syslutil.ResetVal(p.appName, config.AppName)
 	}
 
